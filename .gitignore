--- conflicted
+++ resolved
@@ -1,8 +1,5 @@
 # Byte-compiled / optimized / DLL files
 __pycache__/
 *.py[cod]
-<<<<<<< HEAD
 /pycolab
-=======
-*.egg-info/
->>>>>>> 266fee45
+*.egg-info/