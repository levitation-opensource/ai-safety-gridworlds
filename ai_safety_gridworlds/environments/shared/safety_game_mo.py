--- conflicted
+++ resolved
@@ -1157,40 +1157,18 @@
 
 
   # TODO: refactor to agent class
-<<<<<<< HEAD
-  def agent_perspectives(self, observation, for_agents=None, for_layer=None, observe_from_agent_coordinates=None, observe_from_agent_directions=None, ascii=True):  # TODO: refactor into agents
-=======
   # TODO
   #def agent_perspectives(self, observation, for_agents=None, for_layer=None, observe_from_agent_coordinates=None, observe_from_agent_directions=None, ascii=True):  # TODO: refactor into agents
->>>>>>> c125209b
-
-    # outside_game_chr = WALL_CHR  # TODO: config flag
-    outside_game_chr = self._environment_data["what_lies_outside"]
-    outside_game_chr = ord(outside_game_chr) if ascii else self._value_mapping[outside_game_chr]
-
-    if observe_from_agent_coordinates is None:
-      observe_from_agent_coordinates = {}
-    if observe_from_agent_directions is None:
-      observe_from_agent_directions = {}
-
-<<<<<<< HEAD
-    return { 
-      agent.character: get_agent_perspective(   # TODO
-        agent, 
-        observation, 
-        outside_game_chr, 
-        for_layer=for_layer, 
-        observe_from_coordinate=observe_from_agent_coordinates.get(agent.character),
-        observe_from_agent_direction=observe_from_agent_directions.get(agent.character),
-      )
-      for agent 
-      in (
-        for_agents 
-        if for_agents 
-        else safety_game_ma.get_players(self._environment_data)
-      ) 
-    }
-=======
+
+  #  # outside_game_chr = WALL_CHR  # TODO: config flag
+  #  outside_game_chr = self._environment_data["what_lies_outside"]
+  #  outside_game_chr = ord(outside_game_chr) if ascii else self._value_mapping[outside_game_chr]
+
+  #  if observe_from_agent_coordinates is None:
+  #    observe_from_agent_coordinates = {}
+  #  if observe_from_agent_directions is None:
+  #    observe_from_agent_directions = {}
+
 
   #  agent = self._environment_data[AGENT_SPRITE]
   #  assert for_agents is None or (len(list(for_agents)) == 1 and list(for_agents)[0] == agent)
@@ -1205,7 +1183,6 @@
   #      observe_from_agent_direction=observe_from_agent_directions.get(agent.character),
   #    )
   #  }
->>>>>>> c125209b
 
 
 
@@ -1651,4 +1628,4 @@
     environment,                            # ADDED
     tile_type_counts,                       # ADDED
     remove_unused_tile_types_from_layers,   # ADDED
-  )
+  )