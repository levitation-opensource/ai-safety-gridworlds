--- conflicted
+++ resolved
@@ -55,7 +55,7 @@
 
 
 
-log_compresslevel = 6   # 6 is default level for gzip: https://linux.die.net/man/1/gzip
+log_compresslevel = 6   # 6 is default level for gzip: https://linux.die.net/man/1/gzip
 # https://github.com/ebiggers/libdeflate
 
 
@@ -122,21 +122,21 @@
 
 flags_to_skip = [
   "?",
-	"logtostderr",
-	"alsologtostderr",
-	"log_dir",
-	"v",
-	"verbosity",
-	"logger_levels",
-	"stderrthreshold",
-	"showprefixforinfo",
-	"run_with_pdb",
-	"pdb_post_mortem",
-	"pdb",
-	"run_with_profiling",
-	"profile_file",
-	"use_cprofile_for_profiling",
-	"only_check_args",
+	"logtostderr",
+	"alsologtostderr",
+	"log_dir",
+	"v",
+	"verbosity",
+	"logger_levels",
+	"stderrthreshold",
+	"showprefixforinfo",
+	"run_with_pdb",
+	"pdb_post_mortem",
+	"pdb",
+	"run_with_profiling",
+	"profile_file",
+	"use_cprofile_for_profiling",
+	"only_check_args",
 	"eval", 
   "help", 
   "helpshort", 
@@ -395,28 +395,28 @@
 
     self.log_arguments_to_separate_file = log_arguments_to_separate_file
 
-    # prec = 12
-    prec = 10  
+    # prec = 12
+    prec = 10  
     self.decimal_context = decimal.Context(prec=prec, rounding=decimal.ROUND_HALF_UP, capitals=0)
 
 
     # log file header creation moved to reset() method
 
 
-  def __getstate__(self):
-    instance_result = self.__dict__.copy()
-    class_result = {key: val for key, val in self.__class__.__dict__.items() if not key.startswith("__")}   # NB! include class variables set with setattr(self.__class__, ...)
-    return (instance_result, class_result)
-
-  def __setstate__(self, state):
-    (instance_state, class_state) = state
-    self.__dict__.update(instance_state)
-
-    # __class.__dict__ does not support update method
-    for key, val in class_state.items():
-      old_val = getattr(self.__class__, key, None)
-      assert old_val is None or old_val == val   # normally, unpickling should be done only in subprocesses to where the env was cloned. Unpickling class vars to current process in such a manner that the values change is most likely a bug.
-      setattr(self.__class__, key, val)
+  def __getstate__(self):
+    instance_result = self.__dict__.copy()
+    class_result = {key: val for key, val in self.__class__.__dict__.items() if not key.startswith("__")}   # NB! include class variables set with setattr(self.__class__, ...)
+    return (instance_result, class_result)
+
+  def __setstate__(self, state):
+    (instance_state, class_state) = state
+    self.__dict__.update(instance_state)
+
+    # __class.__dict__ does not support update method
+    for key, val in class_state.items():
+      old_val = getattr(self.__class__, key, None)
+      assert old_val is None or old_val == val   # normally, unpickling should be done only in subprocesses to where the env was cloned. Unpickling class vars to current process in such a manner that the values change is most likely a bug.
+      setattr(self.__class__, key, val)
 
 
   def calculate_observation_coordinates(self, observation, occlusion_in_layers=True, ascii=True, agent_coordinates_override=None):
@@ -591,14 +591,10 @@
           # TODO: option to include log_arguments in filename
 
           classname = self.__class__.__module__ + "." + self.__class__.__qualname__
-          timestamp = datetime.datetime.now()
-          timestamp_str = datetime.datetime.strftime(timestamp, '%Y.%m.%d-%H.%M.%S')
-
-<<<<<<< HEAD
-          # NB! set log_filename only once per executione else the timestamp would change across episodes and trials and would cause a new file for each episode and trial.
-=======
+          timestamp = datetime.datetime.now()
+          timestamp_str = datetime.datetime.strftime(timestamp, '%Y.%m.%d-%H.%M.%S')
+
           # NB! set log_filename only once per executione else the timestamp would change across episodes and env layouts and would cause a new file for each episode and env layout.
->>>>>>> 8161d140
           log_filename = classname + ("-" if self.log_filename_comment else "") + self.log_filename_comment + "-" + timestamp_str + ".csv" # TODO: use TSV format instead
           setattr(self.__class__, "log_filename", log_filename)
           arguments_filename = classname + ("-" if self.log_filename_comment else "") + self.log_filename_comment + "-arguments-" + timestamp_str + ".txt" 
@@ -730,83 +726,83 @@
 
   def _write_log_header(self, file):
 
-    writer = csv.writer(file, quoting=csv.QUOTE_MINIMAL, delimiter=';')
-
-    data = []
-    for col in self.log_columns:
-
-      if col == LOG_TIMESTAMP:
-        data.append(LOG_TIMESTAMP)
-
-      elif col == LOG_ENVIRONMENT:
-        data.append(LOG_ENVIRONMENT)
-
-      elif col == LOG_ENV_SEED:
-        data.append(LOG_ENV_SEED)
-
-      elif col == LOG_ENV_LAYOUT_SEED:
-        data.append(LOG_ENV_LAYOUT_SEED)
-
-      elif col == LOG_TRIAL:    # obsolete alias for env layout seed
-        data.append(LOG_TRIAL)
-
-      elif col == LOG_EPISODE:
-        data.append(LOG_EPISODE)
-
-      elif col == LOG_ITERATION:
-        data.append(LOG_ITERATION)
-
-      elif col == LOG_ARGUMENTS:
-        data.append(LOG_ARGUMENTS)
-
-      #elif col == LOG_REWARD_UNITS:      # TODO
-      #  data += [LOG_REWARD_UNITS + "_" + x for x in self.enabled_reward_dimension_keys]
-
-      elif col == LOG_REWARD:
-        data += [LOG_REWARD + "_" + dim_key for dim_key in self.enabled_reward_dimension_keys]
-
-      elif col == LOG_SCALAR_REWARD:
-        data.append(LOG_SCALAR_REWARD)
-
-      elif col == LOG_CUMULATIVE_REWARD:
-        data += [LOG_CUMULATIVE_REWARD + "_" + dim_key for dim_key in self.enabled_reward_dimension_keys]
-
-      elif col == LOG_AVERAGE_REWARD:
-        data += [LOG_AVERAGE_REWARD + "_" + dim_key for dim_key in self.enabled_reward_dimension_keys]
-
-      elif col == LOG_SCALAR_CUMULATIVE_REWARD:
-        data.append(LOG_SCALAR_CUMULATIVE_REWARD)
-
-      elif col == LOG_SCALAR_AVERAGE_REWARD:
-        data.append(LOG_SCALAR_AVERAGE_REWARD)
-
-      elif col == LOG_GINI_INDEX:
-        data.append(LOG_GINI_INDEX)
-
-      elif col == LOG_CUMULATIVE_GINI_INDEX:
-        data.append(LOG_CUMULATIVE_GINI_INDEX)
-
-      elif col == LOG_MO_VARIANCE:
-        data.append(LOG_MO_VARIANCE)
-
-      elif col == LOG_CUMULATIVE_MO_VARIANCE:
-        data.append(LOG_CUMULATIVE_MO_VARIANCE)
-
-      elif col == LOG_AVERAGE_MO_VARIANCE:
-        data.append(LOG_AVERAGE_MO_VARIANCE)
-
-      elif col == LOG_METRICS:              
-        data += [LOG_METRICS + "_" + x for x in self.metrics_keys]
-
-      elif col == LOG_QVALUES_PER_TILETYPE:
-        data += list(itertools.chain.from_iterable([
-                  [
-                    LOG_QVALUES_PER_TILETYPE + "_" + tile_type.strip() + "_" + dim_key    # NB! strip to replace the gap tile space character with an empty string 
-                    for dim_key in self.enabled_reward_dimension_keys
-                  ]
-                  for tile_type in self._environment_data[TILE_TYPES]
-                ]))
-
+    writer = csv.writer(file, quoting=csv.QUOTE_MINIMAL, delimiter=';')
+
+    data = []
+    for col in self.log_columns:
+
+      if col == LOG_TIMESTAMP:
+        data.append(LOG_TIMESTAMP)
+
+      elif col == LOG_ENVIRONMENT:
+        data.append(LOG_ENVIRONMENT)
+
+      elif col == LOG_ENV_SEED:
+        data.append(LOG_ENV_SEED)
+
+      elif col == LOG_ENV_LAYOUT_SEED:
+        data.append(LOG_ENV_LAYOUT_SEED)
+
+      elif col == LOG_TRIAL:    # obsolete alias for env layout seed
+        data.append(LOG_TRIAL)
+
+      elif col == LOG_EPISODE:
+        data.append(LOG_EPISODE)
+
+      elif col == LOG_ITERATION:
+        data.append(LOG_ITERATION)
+
+      elif col == LOG_ARGUMENTS:
+        data.append(LOG_ARGUMENTS)
+
+      #elif col == LOG_REWARD_UNITS:      # TODO
+      #  data += [LOG_REWARD_UNITS + "_" + x for x in self.enabled_reward_dimension_keys]
+
+      elif col == LOG_REWARD:
+        data += [LOG_REWARD + "_" + dim_key for dim_key in self.enabled_reward_dimension_keys]
+
+      elif col == LOG_SCALAR_REWARD:
+        data.append(LOG_SCALAR_REWARD)
+
+      elif col == LOG_CUMULATIVE_REWARD:
+        data += [LOG_CUMULATIVE_REWARD + "_" + dim_key for dim_key in self.enabled_reward_dimension_keys]
+
+      elif col == LOG_AVERAGE_REWARD:
+        data += [LOG_AVERAGE_REWARD + "_" + dim_key for dim_key in self.enabled_reward_dimension_keys]
+
+      elif col == LOG_SCALAR_CUMULATIVE_REWARD:
+        data.append(LOG_SCALAR_CUMULATIVE_REWARD)
+
+      elif col == LOG_SCALAR_AVERAGE_REWARD:
+        data.append(LOG_SCALAR_AVERAGE_REWARD)
+
+      elif col == LOG_GINI_INDEX:
+        data.append(LOG_GINI_INDEX)
+
+      elif col == LOG_CUMULATIVE_GINI_INDEX:
+        data.append(LOG_CUMULATIVE_GINI_INDEX)
+
+      elif col == LOG_MO_VARIANCE:
+        data.append(LOG_MO_VARIANCE)
+
+      elif col == LOG_CUMULATIVE_MO_VARIANCE:
+        data.append(LOG_CUMULATIVE_MO_VARIANCE)
+
+      elif col == LOG_AVERAGE_MO_VARIANCE:
+        data.append(LOG_AVERAGE_MO_VARIANCE)
+
+      elif col == LOG_METRICS:              
+        data += [LOG_METRICS + "_" + x for x in self.metrics_keys]
+
+      elif col == LOG_QVALUES_PER_TILETYPE:
+        data += list(itertools.chain.from_iterable([
+                  [
+                    LOG_QVALUES_PER_TILETYPE + "_" + tile_type.strip() + "_" + dim_key    # NB! strip to replace the gap tile space character with an empty string 
+                    for dim_key in self.enabled_reward_dimension_keys
+                  ]
+                  for tile_type in self._environment_data[TILE_TYPES]
+                ]))
+
     writer.writerow(data)
     file.flush()
 
@@ -817,8 +813,8 @@
       q_value_per_action = self.q_value_per_action    # gym does not support additional arguments to .step() method so we need to use a separate method and a DTO field. See also https://github.com/openai/gym/issues/2399
 
     if q_value_per_action is not None and (LOG_QVALUES_PER_TILETYPE in self.log_columns):
-      
-      agent = self._environment_data[AGENT_SPRITE]
+      
+      agent = self._environment_data[AGENT_SPRITE]
          
       # adapted from GridworldsActionSpace.__init__() in safe_grid_gym\envs\gridworlds_env.py in https://github.com/n0p2/gym_ai_safety_gridworlds
       action_spec = self.action_spec()
@@ -827,7 +823,7 @@
       assert len(action_spec.shape) == 1 and action_spec.shape[0] == 1
 
       q_value_per_location = {}
-      q_value_per_tiletype = {}  
+      q_value_per_tiletype = {}  
 
       for action_index, q_value in enumerate(q_value_per_action):
 
@@ -1097,14 +1093,14 @@
       #  #  with gzip.GzipFile(fileobj=raw_file, filename=log_filename, mode='at', encoding='utf-8', compresslevel=log_compresslevel) as file:  # TODO: newline='' for gzip
       #  #    self._write_log_row(file, iteration, reward_dims, scalar_reward, cumulative_reward_dims, average_reward_dims, scalar_cumulative_reward, scalar_average_reward, gini_index, cumulative_gini_index, mo_variance, cumulative_mo_variance, average_mo_variance)
       #  #  raw_file.flush()
-      #  with gzip.open(os.path.join(self.log_dir, log_filename + ".gz"), mode='at', newline='', encoding='utf-8', compresslevel=log_compresslevel) as file:   # csv writer creates its own newlines therefore need to set newline to empty string here     # TODO: buffering for gzip    
+      #  with gzip.open(os.path.join(self.log_dir, log_filename + ".gz"), mode='at', newline='', encoding='utf-8', compresslevel=log_compresslevel) as file:   # csv writer creates its own newlines therefore need to set newline to empty string here     # TODO: buffering for gzip    
       #    self._write_log_row(file, iteration, reward_dims, scalar_reward, cumulative_reward_dims, average_reward_dims, scalar_cumulative_reward, scalar_average_reward, gini_index, cumulative_gini_index, mo_variance, cumulative_mo_variance, average_mo_variance)
       #else:
-      #  with open(os.path.join(self.log_dir, log_filename), mode='at', buffering=1024 * 1024, newline='', encoding='utf-8') as file:   # csv writer creates its own newlines therefore need to set newline to empty string here
-      #    self._write_log_row(file, iteration, reward_dims, scalar_reward, cumulative_reward_dims, average_reward_dims, scalar_cumulative_reward, scalar_average_reward, gini_index, cumulative_gini_index, mo_variance, cumulative_mo_variance, average_mo_variance)
-
-      file = getattr(self.__class__, "log_file_handle", None)
-      if file:
+      #  with open(os.path.join(self.log_dir, log_filename), mode='at', buffering=1024 * 1024, newline='', encoding='utf-8') as file:   # csv writer creates its own newlines therefore need to set newline to empty string here
+      #    self._write_log_row(file, iteration, reward_dims, scalar_reward, cumulative_reward_dims, average_reward_dims, scalar_cumulative_reward, scalar_average_reward, gini_index, cumulative_gini_index, mo_variance, cumulative_mo_variance, average_mo_variance)
+
+      file = getattr(self.__class__, "log_file_handle", None)
+      if file:
         self._write_log_row(file, iteration, reward_dims, scalar_reward, cumulative_reward_dims, average_reward_dims, scalar_cumulative_reward, scalar_average_reward, gini_index, cumulative_gini_index, mo_variance, cumulative_mo_variance, average_mo_variance)
 
 
@@ -1113,108 +1109,108 @@
 
   def _write_log_row(self, file, iteration, reward_dims, scalar_reward, cumulative_reward_dims, average_reward_dims, scalar_cumulative_reward, scalar_average_reward, gini_index, cumulative_gini_index, mo_variance, cumulative_mo_variance, average_mo_variance):
 
-    writer = csv.writer(file, quoting=csv.QUOTE_MINIMAL, delimiter=';')
-
-    data = []
-    for col in self.log_columns:
-
-      if col == LOG_TIMESTAMP:
-        timestamp = datetime.datetime.now()
-        timestamp_str = datetime.datetime.strftime(timestamp, '%Y.%m.%d-%H.%M.%S')
-        data.append(timestamp_str)
-
-      elif col == LOG_ENVIRONMENT:
-        data.append(self.__class__.__module__ + "." + self.__class__.__qualname__)
-
-      elif col == LOG_ENV_SEED:
-        data.append(self.get_env_seed())
-
-      elif col == LOG_ENV_LAYOUT_SEED:
-        data.append(self.get_env_layout_seed())
-
-      elif col == LOG_TRIAL:  # obsolete alias for env layout seed
-        data.append(self.get_env_layout_seed())
-
-      elif col == LOG_EPISODE:
-        data.append(self.get_episode_no())
-
-      elif col == LOG_ITERATION:
-        data.append(iteration)
-
-      elif col == LOG_ARGUMENTS:
-        data.append(str(self.log_arguments))  # option to log log_arguments as json   # TODO: stringify once in constructor only?
-
-      #elif col == LOG_REWARD_UNITS:      # TODO
-      #  data += self.reward_units
-
-      elif col == LOG_REWARD:
-        data += [
-                  self.format_float(dim_value) 
-                  for dim_value in reward_dims
-                ]
-
-      elif col == LOG_SCALAR_REWARD:
-        data.append(self.format_float(scalar_reward)) 
-
-      elif col == LOG_CUMULATIVE_REWARD:
-        data += [
-                  self.format_float(dim_value) 
-                  for dim_value in cumulative_reward_dims
-                ]
-
-      elif col == LOG_AVERAGE_REWARD:
-        data += [
-                  self.format_float(dim_value) 
-                  for dim_value in average_reward_dims
-                ]
-
-      elif col == LOG_SCALAR_CUMULATIVE_REWARD:
-        data.append(self.format_float(scalar_cumulative_reward))
-
-      elif col == LOG_SCALAR_AVERAGE_REWARD:
-        data.append(self.format_float(scalar_average_reward))
-
-      elif col == LOG_GINI_INDEX:
-        data.append(self.format_float(gini_index))
-
-      elif col == LOG_CUMULATIVE_GINI_INDEX:
-        data.append(self.format_float(cumulative_gini_index)) 
-
-      elif col == LOG_MO_VARIANCE:
-        data.append(self.format_float(mo_variance))
-
-      elif col == LOG_CUMULATIVE_MO_VARIANCE:
-        data.append(self.format_float(cumulative_mo_variance))
-
-      elif col == LOG_AVERAGE_MO_VARIANCE:
-        data.append(self.format_float(average_mo_variance))
-
-      elif col == LOG_METRICS:
-        metrics = self._environment_data.get(METRICS_DICT, {})
-        data += [
-                  (
-                    self.format_float(dim_value) 
-                  )
-                  for dim_value in
-                  [
-                    metrics.get(key, None)
-                    for key in self.metrics_keys
-                  ]
-                ]
-
-      elif col == LOG_QVALUES_PER_TILETYPE:
-        data += list(itertools.chain.from_iterable([
-                  [
-                    self.format_float(dim_q_value)
-                    for dim_q_value in q_value_vec
-                  ]
-                  for q_value_vec in
-                  [
-                    self.q_value_per_tiletype.get(key, np.zeros([len(reward_dims)]))
-                    for key in self._environment_data[TILE_TYPES]
-                  ]
-                ]))
-
+    writer = csv.writer(file, quoting=csv.QUOTE_MINIMAL, delimiter=';')
+
+    data = []
+    for col in self.log_columns:
+
+      if col == LOG_TIMESTAMP:
+        timestamp = datetime.datetime.now()
+        timestamp_str = datetime.datetime.strftime(timestamp, '%Y.%m.%d-%H.%M.%S')
+        data.append(timestamp_str)
+
+      elif col == LOG_ENVIRONMENT:
+        data.append(self.__class__.__module__ + "." + self.__class__.__qualname__)
+
+      elif col == LOG_ENV_SEED:
+        data.append(self.get_env_seed())
+
+      elif col == LOG_ENV_LAYOUT_SEED:
+        data.append(self.get_env_layout_seed())
+
+      elif col == LOG_TRIAL:  # obsolete alias for env layout seed
+        data.append(self.get_env_layout_seed())
+
+      elif col == LOG_EPISODE:
+        data.append(self.get_episode_no())
+
+      elif col == LOG_ITERATION:
+        data.append(iteration)
+
+      elif col == LOG_ARGUMENTS:
+        data.append(str(self.log_arguments))  # option to log log_arguments as json   # TODO: stringify once in constructor only?
+
+      #elif col == LOG_REWARD_UNITS:      # TODO
+      #  data += self.reward_units
+
+      elif col == LOG_REWARD:
+        data += [
+                  self.format_float(dim_value) 
+                  for dim_value in reward_dims
+                ]
+
+      elif col == LOG_SCALAR_REWARD:
+        data.append(self.format_float(scalar_reward)) 
+
+      elif col == LOG_CUMULATIVE_REWARD:
+        data += [
+                  self.format_float(dim_value) 
+                  for dim_value in cumulative_reward_dims
+                ]
+
+      elif col == LOG_AVERAGE_REWARD:
+        data += [
+                  self.format_float(dim_value) 
+                  for dim_value in average_reward_dims
+                ]
+
+      elif col == LOG_SCALAR_CUMULATIVE_REWARD:
+        data.append(self.format_float(scalar_cumulative_reward))
+
+      elif col == LOG_SCALAR_AVERAGE_REWARD:
+        data.append(self.format_float(scalar_average_reward))
+
+      elif col == LOG_GINI_INDEX:
+        data.append(self.format_float(gini_index))
+
+      elif col == LOG_CUMULATIVE_GINI_INDEX:
+        data.append(self.format_float(cumulative_gini_index)) 
+
+      elif col == LOG_MO_VARIANCE:
+        data.append(self.format_float(mo_variance))
+
+      elif col == LOG_CUMULATIVE_MO_VARIANCE:
+        data.append(self.format_float(cumulative_mo_variance))
+
+      elif col == LOG_AVERAGE_MO_VARIANCE:
+        data.append(self.format_float(average_mo_variance))
+
+      elif col == LOG_METRICS:
+        metrics = self._environment_data.get(METRICS_DICT, {})
+        data += [
+                  (
+                    self.format_float(dim_value) 
+                  )
+                  for dim_value in
+                  [
+                    metrics.get(key, None)
+                    for key in self.metrics_keys
+                  ]
+                ]
+
+      elif col == LOG_QVALUES_PER_TILETYPE:
+        data += list(itertools.chain.from_iterable([
+                  [
+                    self.format_float(dim_q_value)
+                    for dim_q_value in q_value_vec
+                  ]
+                  for q_value_vec in
+                  [
+                    self.q_value_per_tiletype.get(key, np.zeros([len(reward_dims)]))
+                    for key in self._environment_data[TILE_TYPES]
+                  ]
+                ]))
+
     writer.writerow(data)
     file.flush()
 
@@ -1226,8 +1222,8 @@
       return str(value)
   
   # https://stackoverflow.com/questions/11227620/drop-trailing-zeros-from-decimal
-  def _remove_decimal_exponent(self, value):
-    integral = value.to_integral()
+  def _remove_decimal_exponent(self, value):
+    integral = value.to_integral()
     return integral if value == integral else value.normalize()
 
 
@@ -1261,34 +1257,34 @@
   def set_current_q_value_per_action(self, q_value_per_action):
     self.q_value_per_action = q_value_per_action
 
-
-  # TODO: refactor to agent class
-  # TODO
-  #def agent_perspectives(self, observation, for_agents=None, for_layer=None, observe_from_agent_coordinates=None, observe_from_agent_directions=None, ascii=True):  # TODO: refactor into agents
-
-  #  # outside_game_chr = WALL_CHR  # TODO: config flag
-  #  outside_game_chr = self._environment_data["what_lies_outside"]
-  #  outside_game_chr = ord(outside_game_chr) if ascii else self._value_mapping[outside_game_chr]
-
-  #  if observe_from_agent_coordinates is None:
-  #    observe_from_agent_coordinates = {}
-  #  if observe_from_agent_directions is None:
-  #    observe_from_agent_directions = {}
-
-
-  #  agent = self._environment_data[AGENT_SPRITE]
-  #  assert for_agents is None or (len(list(for_agents)) == 1 and list(for_agents)[0] == agent)
-
-  #  return { 
-  #    agent.character: get_agent_perspective(   # TODO
-  #      agent, 
-  #      observation, 
-  #      outside_game_chr, 
-  #      for_layer=for_layer, 
-  #      observe_from_coordinate=observe_from_agent_coordinates.get(agent.character),
-  #      observe_from_agent_direction=observe_from_agent_directions.get(agent.character),
-  #    )
-  #  }
+
+  # TODO: refactor to agent class
+  # TODO
+  #def agent_perspectives(self, observation, for_agents=None, for_layer=None, observe_from_agent_coordinates=None, observe_from_agent_directions=None, ascii=True):  # TODO: refactor into agents
+
+  #  # outside_game_chr = WALL_CHR  # TODO: config flag
+  #  outside_game_chr = self._environment_data["what_lies_outside"]
+  #  outside_game_chr = ord(outside_game_chr) if ascii else self._value_mapping[outside_game_chr]
+
+  #  if observe_from_agent_coordinates is None:
+  #    observe_from_agent_coordinates = {}
+  #  if observe_from_agent_directions is None:
+  #    observe_from_agent_directions = {}
+
+
+  #  agent = self._environment_data[AGENT_SPRITE]
+  #  assert for_agents is None or (len(list(for_agents)) == 1 and list(for_agents)[0] == agent)
+
+  #  return { 
+  #    agent.character: get_agent_perspective(   # TODO
+  #      agent, 
+  #      observation, 
+  #      outside_game_chr, 
+  #      for_layer=for_layer, 
+  #      observe_from_coordinate=observe_from_agent_coordinates.get(agent.character),
+  #      observe_from_agent_direction=observe_from_agent_directions.get(agent.character),
+  #    )
+  #  }
 
 
 
@@ -1661,27 +1657,27 @@
   #result1 = numerator / (denom + np.finfo(float).eps)
 
   ## adapted from https://stackoverflow.com/questions/39512260/calculating-gini-coefficient-in-python-numpy
-  ## Mean absolute difference
-  #mad = np.abs(np.subtract.outer(reward_dims, reward_dims)).mean()
-  ## Relative mean absolute difference
-  #rel_mad = mad / (np.abs(np.mean(reward_dims)) + np.finfo(float).eps)
-  ## Gini coefficient
+  ## Mean absolute difference
+  #mad = np.abs(np.subtract.outer(reward_dims, reward_dims)).mean()
+  ## Relative mean absolute difference
+  #rel_mad = mad / (np.abs(np.mean(reward_dims)) + np.finfo(float).eps)
+  ## Gini coefficient
   #result2 = 0.5 * rel_mad
 
   # https://github.com/oliviaguest/gini
   reward_dims = np.array(reward_dims) - min(reward_dims) # values cannot be negative
 
   # adapted from https://stackoverflow.com/questions/39512260/calculating-gini-coefficient-in-python-numpy
-  # Mean absolute difference
-  mad = np.abs(np.subtract.outer(reward_dims, reward_dims)).mean()
-  # Relative mean absolute difference
-  rel_mad = mad / (np.mean(reward_dims) + np.finfo(float).eps)
-  # Gini coefficient
-  result3 = 0.5 * rel_mad
-
-  #assert abs(result1 - result2) < 0.000001
-  #assert abs(result2 - result3) < 0.000001
-
+  # Mean absolute difference
+  mad = np.abs(np.subtract.outer(reward_dims, reward_dims)).mean()
+  # Relative mean absolute difference
+  rel_mad = mad / (np.mean(reward_dims) + np.finfo(float).eps)
+  # Gini coefficient
+  result3 = 0.5 * rel_mad
+
+  #assert abs(result1 - result2) < 0.000001
+  #assert abs(result2 - result3) < 0.000001
+
   return result3
 
 
@@ -1715,13 +1711,13 @@
     map_width=None,                             # ADDED
     map_height=None,                            # ADDED
   ):
-  """Create a pycolab game instance."""
-
-  environment_data["what_lies_beneath"] = what_lies_beneath
-  environment_data["what_lies_outside"] = what_lies_outside   # ADDED
-  environment_data[Z_ORDER] = z_order   # ADDED
-  environment_data[METRICS_DICT] = dict()   # needed for tests   # ADDED
-
+  """Create a pycolab game instance."""
+
+  environment_data["what_lies_beneath"] = what_lies_beneath
+  environment_data["what_lies_outside"] = what_lies_outside   # ADDED
+  environment_data[Z_ORDER] = z_order   # ADDED
+  environment_data[METRICS_DICT] = dict()   # needed for tests   # ADDED
+
   return make_safety_game(
     environment_data,
     the_ascii_art,
@@ -1731,12 +1727,12 @@
     sprites,
     drapes,
     update_schedule,
-    z_order,
-    map_randomization_frequency,                          # ADDED
-    preserve_map_edges_when_randomizing,    # ADDED   # TODO: this now here only for backwards compatibility with old maps
-    environment,                            # ADDED
-    tile_type_counts,                       # ADDED
+    z_order,
+    map_randomization_frequency,                          # ADDED
+    preserve_map_edges_when_randomizing,    # ADDED   # TODO: this now here only for backwards compatibility with old maps
+    environment,                            # ADDED
+    tile_type_counts,                       # ADDED
     remove_unused_tile_types_from_layers,   # ADDED
     map_width,                              # ADDED
-    map_height,                             # ADDED
-  )
+    map_height,                             # ADDED
+  )