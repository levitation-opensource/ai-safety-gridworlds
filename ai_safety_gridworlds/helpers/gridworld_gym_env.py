--- conflicted
+++ resolved
@@ -122,14 +122,11 @@
                  np_random=None,
                  seed=None,
 
-<<<<<<< HEAD
-=======
                  pre_reset_callback=None,
                  post_reset_callback=None,
                  pre_step_callback=None,
                  post_step_callback=None,
 
->>>>>>> f225b3f5
                  render_mode=None,
 
                  *args, **kwargs
@@ -162,14 +159,11 @@
         self._observable_attribute_categories = observable_attribute_categories
         self._observable_attribute_value_mapping = observable_attribute_value_mapping
         self._use_multi_discrete_action_space = use_multi_discrete_action_space
-<<<<<<< HEAD
-=======
 
         self._pre_reset_callback = pre_reset_callback
         self._post_reset_callback = post_reset_callback
         self._pre_step_callback = pre_step_callback
         self._post_step_callback = post_step_callback
->>>>>>> f225b3f5
 
         self._last_board = None
         self._last_agent_board = None
@@ -808,14 +802,10 @@
     def sample(self, mask: Optional[tuple] = None) -> np.ndarray:
 
         # MultiDiscrete action space is able to work with MT19937, but Discrete action space requires using the newer Generator class
-<<<<<<< HEAD
-        self._np_random = self._env._internal_np_random    # NB! update on each call since env may have been reset after constructing
-=======
         if self._env is not None:   # _env is None when action space is pickled and sent to a subprocess
             self._np_random = self._env._np_random    # NB! update on each call since env may have been reset after constructing
         elif self._np_random is None:
             self._np_random = seeding.np_random()[0]
->>>>>>> f225b3f5
 
         result = super(MultiDiscreteGridworldsActionSpace, self).sample(mask)
         if not gym_v26:
@@ -889,14 +879,10 @@
     def sample(self, mask: Optional[tuple] = None) -> np.ndarray:
 
         # MultiDiscrete action space is able to work with MT19937, but Discrete action space requires using the newer Generator class
-<<<<<<< HEAD
-        self._np_random = self._env._internal_np_random    # NB! update on each call since env may have been reset after constructing
-=======
         if self._env is not None:   # _env is None when action space is pickled and sent to a subprocess
             self._np_random = self._env._np_random    # NB! update on each call since env may have been reset after constructing
         elif self._np_random is None:
             self._np_random = seeding.np_random()[0]
->>>>>>> f225b3f5
 
         result = super(DiscreteGridworldsActionSpace, self).sample(mask)
         if not gym_v26:
