--- conflicted
+++ resolved
@@ -126,14 +126,11 @@
                  test_death=False,
                  test_death_probability=0.33,
 
-<<<<<<< HEAD
-=======
                  pre_reset_callback=None,
                  post_reset_callback=None,
                  pre_step_callback=None,
                  post_step_callback=None,
 
->>>>>>> f225b3f5
                  render_mode=None,
 
                  *args, **kwargs
@@ -169,14 +166,11 @@
         self._observable_attribute_categories = observable_attribute_categories
         self._observable_attribute_value_mapping = observable_attribute_value_mapping
         self._use_multi_discrete_action_space = use_multi_discrete_action_space
-<<<<<<< HEAD
-=======
 
         self._pre_reset_callback = pre_reset_callback
         self._post_reset_callback = post_reset_callback
         self._pre_step_callback = pre_step_callback
         self._post_step_callback = post_step_callback
->>>>>>> f225b3f5
 
         if isinstance(self._env, safety_game_moma.SafetyEnvironmentMoMa):
             self._env.set_observable_attribute_categories(observable_attribute_categories, observable_attribute_value_mapping)
@@ -185,14 +179,14 @@
             agents = safety_game_ma.get_players(self._env.environment_data)
             # num_agents = len(agents)
             if agents_stepping_order is None:
-              self.possible_agents = [f"agent_{agent.character}" for agent in agents]  # TODO: make it readonly
-              self.agent_name_mapping = dict(
-                  zip(self.possible_agents, [agent.character for agent in agents])
+              self.possible_agents = [f"agent_{agent.character}" for agent in agents]  # TODO: make it readonly
+              self.agent_name_mapping = dict(
+                  zip(self.possible_agents, [agent.character for agent in agents])
               )              
             else:
-              self.possible_agents = [f"agent_{character}" for character in agents_stepping_order]  # TODO: make it readonly
-              self.agent_name_mapping = dict(
-                  zip(self.possible_agents, list(agents_stepping_order))
+              self.possible_agents = [f"agent_{character}" for character in agents_stepping_order]  # TODO: make it readonly
+              self.agent_name_mapping = dict(
+                  zip(self.possible_agents, list(agents_stepping_order))
               )
         else:
             self._ascii_observation_format = False    # override observation format  # TODO: log warning if self._ascii_observation_format was True
@@ -200,9 +194,9 @@
             #if len(observable_attribute_categories) > 0:
             #    raise ValueError("observable_attribute_categories")
             num_agents = 1
-            self.possible_agents = [f"agent_{r}" for r in range(0, num_agents)]  # TODO: make it readonly
-            self.agent_name_mapping = dict(   # TODO: read agent char from environment
-                zip(self.possible_agents, [str(r) for r in range(0, num_agents)])
+            self.possible_agents = [f"agent_{r}" for r in range(0, num_agents)]  # TODO: make it readonly
+            self.agent_name_mapping = dict(   # TODO: read agent char from environment
+                zip(self.possible_agents, [str(r) for r in range(0, num_agents)])
             )
               
         self.agent_name_reverse_mapping = {agent_chr: agent_name for agent_name, agent_chr in self.agent_name_mapping.items()}
@@ -214,32 +208,32 @@
         self._last_observation_coordinates = None
         self._last_observation_layers_order = None
         self._last_observation_layers_cube = None
-        self._last_agent_observations_after_some_agents_step = None
+        self._last_agent_observations_after_some_agents_step = None
         self._last_agent_observation_coordinates = None
         self._last_agent_observations_layers_orders = None
-        self._last_agent_observations_layers_cubes = None
-
-        self._last_hidden_reward = { agent: 0.0 for agent in self.possible_agents }
-
-        self._agents = list(self.possible_agents)
-        self._next_agent = self.possible_agents[0]
-        self._next_agent_index = 0
-        self._all_agents_done = False
-
-        state = None
+        self._last_agent_observations_layers_cubes = None
+
+        self._last_hidden_reward = { agent: 0.0 for agent in self.possible_agents }
+
+        self._agents = list(self.possible_agents)
+        self._next_agent = self.possible_agents[0]
+        self._next_agent_index = 0
+        self._all_agents_done = False
+
+        state = None
         info = None
 
-        self._rewards = { agent: None for agent in self.possible_agents }  # TODO: make it readonly for callers
-        self._cumulative_rewards = { agent: 0.0 for agent in self.possible_agents }  
+        self._rewards = { agent: None for agent in self.possible_agents }  # TODO: make it readonly for callers
+        self._cumulative_rewards = { agent: 0.0 for agent in self.possible_agents }  
         self._infos = { agent: info for agent in self.possible_agents }  # TODO: make it readonly for callers
 
         self._given_agents_prev_step_result = {}
-        if gym_v26:
-            self._given_agents_last_step_result = { agent: (state, 0.0, False, False, info) for agent in self.possible_agents }
-            self.terminations = { agent: False for agent in self.possible_agents }  # TODO: make it readonly for callers
-            self.truncations = { agent: False for agent in self.possible_agents }  # TODO: make it readonly for callers
-        else:
-            self._given_agents_last_step_result = { agent: (state, 0.0, False, info) for agent in self.possible_agents }
+        if gym_v26:
+            self._given_agents_last_step_result = { agent: (state, 0.0, False, False, info) for agent in self.possible_agents }
+            self.terminations = { agent: False for agent in self.possible_agents }  # TODO: make it readonly for callers
+            self.truncations = { agent: False for agent in self.possible_agents }  # TODO: make it readonly for callers
+        else:
+            self._given_agents_last_step_result = { agent: (state, 0.0, False, info) for agent in self.possible_agents }
             self.dones = { agent: False for agent in self.possible_agents }  # TODO: make it readonly for callers
 
         self._test_deads = {agent_name: False for agent_name in self.possible_agents}
@@ -256,16 +250,16 @@
                 self._np_random = seeding.np_random(seed)[0]
 
         if self._use_multi_discrete_action_space:
-            self._action_spaces = {  # TODO: make it readonly
-                agent: MultiDiscreteGridworldsActionSpace(self, agent) for agent in self.possible_agents
-            }  
-        else:
-            self._action_spaces = {  # TODO: make it readonly
-                agent: DiscreteGridworldsActionSpace(self, agent) for agent in self.possible_agents
-            }
-
-        self._observation_spaces = {  # TODO: make it readonly
-            agent: GridworldsObservationSpace(self, agent, use_transitions, flatten_observations) for agent in self.possible_agents
+            self._action_spaces = {  # TODO: make it readonly
+                agent: MultiDiscreteGridworldsActionSpace(self, agent) for agent in self.possible_agents
+            }  
+        else:
+            self._action_spaces = {  # TODO: make it readonly
+                agent: DiscreteGridworldsActionSpace(self, agent) for agent in self.possible_agents
+            }
+
+        self._observation_spaces = {  # TODO: make it readonly
+            agent: GridworldsObservationSpace(self, agent, use_transitions, flatten_observations) for agent in self.possible_agents
         }
 
     def close(self):
@@ -307,9 +301,9 @@
 
     @property
     def state(self):
-        """State returns a global view of the environment.
-
-        It is appropriate for centralized training decentralized execution methods like QMIX
+        """State returns a global view of the environment.
+
+        It is appropriate for centralized training decentralized execution methods like QMIX
         """
         state = self._state
 
@@ -340,46 +334,46 @@
     #    self._next_agent = self.agent_name_mapping[agent] if agent is not None else None
 
     def _move_to_next_agent(self):  # https://pettingzoo.farama.org/content/basic_usage/#interacting-with-environments      
-
-        continue_search_for_non_done_agent = True
-        search_loops_count = 0
-
-        while continue_search_for_non_done_agent:
-
-            self._next_agent_index = (self._next_agent_index + 1) % len(self.possible_agents) # loop over agents repeatedly     # https://pettingzoo.farama.org/content/basic_usage/#interacting-with-environments  
-            agent = self.possible_agents[self._next_agent_index]  
-            done = agent not in self.agents
-            continue_search_for_non_done_agent = done
-
-            search_loops_count += 1
-            if continue_search_for_non_done_agent and search_loops_count == len(self.possible_agents):   # all agents are done     # https://pettingzoo.farama.org/content/basic_usage/#interacting-with-environments  
-                self._next_agent_index = -1
-                self._next_agent = None
-                self._all_agents_done = True
-                return
-
-        #/ while search_for_non_done_agent:
-
-        self._next_agent = agent
-
-    #/ def _move_to_next_agent(self):  
-
-
-    class ZooAECAgentIter:
-
-        def __init__(self, env, max_iter):
-            self.env = env
-            self.num_iterations = 0
-            self.max_iter = max_iter
-
-        def __iter__(self):
-            return self
-
-        def __next__(self):
-            if self.num_iterations < self.max_iter and not self.env._all_agents_done:
-                self.num_iterations += 1
-                return self.env._next_agent
-            else: 
+
+        continue_search_for_non_done_agent = True
+        search_loops_count = 0
+
+        while continue_search_for_non_done_agent:
+
+            self._next_agent_index = (self._next_agent_index + 1) % len(self.possible_agents) # loop over agents repeatedly     # https://pettingzoo.farama.org/content/basic_usage/#interacting-with-environments  
+            agent = self.possible_agents[self._next_agent_index]  
+            done = agent not in self.agents
+            continue_search_for_non_done_agent = done
+
+            search_loops_count += 1
+            if continue_search_for_non_done_agent and search_loops_count == len(self.possible_agents):   # all agents are done     # https://pettingzoo.farama.org/content/basic_usage/#interacting-with-environments  
+                self._next_agent_index = -1
+                self._next_agent = None
+                self._all_agents_done = True
+                return
+
+        #/ while search_for_non_done_agent:
+
+        self._next_agent = agent
+
+    #/ def _move_to_next_agent(self):  
+
+
+    class ZooAECAgentIter:
+
+        def __init__(self, env, max_iter):
+            self.env = env
+            self.num_iterations = 0
+            self.max_iter = max_iter
+
+        def __iter__(self):
+            return self
+
+        def __next__(self):
+            if self.num_iterations < self.max_iter and not self.env._all_agents_done:
+                self.num_iterations += 1
+                return self.env._next_agent
+            else: 
                 raise StopIteration
 
     # TODO: return dictionary if agent is None?
@@ -640,7 +634,7 @@
             # Dead agents need to be removed from agents list only upon next step function on this dead agent.
             del self.terminations[self._next_agent]  
             del self.truncations[self._next_agent]  
-            # del self._rewards[self._next_agent]  
+            # del self._rewards[self._next_agent]  
             del self._cumulative_rewards[self._next_agent]  
             del self._infos[self._next_agent]
             del self._last_hidden_reward[self._next_agent] 
@@ -761,7 +755,7 @@
 
 
         self._cumulative_rewards[self._next_agent] = 0.0   # this needs to be so according to Zoo unit test. See https://github.com/Farama-Foundation/PettingZoo/blob/master/pettingzoo/test/api_test.py
-        for agent, agent_reward in rewards.items():
+        for agent, agent_reward in rewards.items():
             self._cumulative_rewards[agent] += agent_reward
 
 
@@ -791,16 +785,16 @@
         # NB! self._given_agents_last_step_result should contain cumulative rewards. Step rewards are made available via .rewards. See https://github.com/Farama-Foundation/PettingZoo/blob/master/pettingzoo/utils/env.py and https://pettingzoo.farama.org/_modules/pettingzoo/utils/env/
         if gym_v26:
             # https://gymnasium.farama.org/content/migration-guide/
-            # For users wishing to update, in most cases, replacing done with terminated and truncated=False in step() should address most issues. 
+            # For users wishing to update, in most cases, replacing done with terminated and truncated=False in step() should address most issues. 
             # TODO: However, environments that have reasons for episode truncation rather than termination should read through the associated PR https://github.com/openai/gym/pull/2752
             terminated = done
             truncated = False    # TODO              
             self._given_agents_last_step_result[self._next_agent] = (agent_state, self._cumulative_rewards[self._next_agent], terminated, truncated, info)            
-            self.terminations[self._next_agent] = terminated
+            self.terminations[self._next_agent] = terminated
             self.truncations[self._next_agent] = truncated
         else:
             self._given_agents_last_step_result[self._next_agent] = (agent_state, self._cumulative_rewards[self._next_agent], done, info)
-            self.dones[self._next_agent] = done
+            self.dones[self._next_agent] = done
 
         self._move_to_next_agent()    # https://pettingzoo.farama.org/content/basic_usage/#interacting-with-environments 
 
@@ -883,22 +877,22 @@
 
         #/ if hasattr(self._env, "agent_perspectives"):
 
-                    
-        self._agents = list(self.possible_agents)
-        self._next_agent = self.possible_agents[0]
+                    
+        self._agents = list(self.possible_agents)
+        self._next_agent = self.possible_agents[0]
         self._next_agent_index = 0
         self._all_agents_done = False
 
         reward = 0.0    # Zoo api_test requires reward to be initialised 0 upon reset() and the keys should be present in the .rewards dictionary
-        self._rewards = { agent: reward for agent in self.possible_agents }
-        self._cumulative_rewards = { agent: reward for agent in self.possible_agents }
-
+        self._rewards = { agent: reward for agent in self.possible_agents }
+        self._cumulative_rewards = { agent: reward for agent in self.possible_agents }
+
 
         self._given_agents_prev_step_result = {}
 
         if gym_v26:
             self._given_agents_last_step_result = { agent: (agent_states[agent], reward, False, False, self._infos[agent]) for agent in self.possible_agents }
-            self.terminations = { agent: False for agent in self.possible_agents }
+            self.terminations = { agent: False for agent in self.possible_agents }
             self.truncations = { agent: False for agent in self.possible_agents }  
         else:
             self._given_agents_last_step_result = { agent: (agent_states[agent], reward, False, self._infos[agent]) for agent in self.possible_agents }
@@ -983,18 +977,18 @@
             super(GridworldEnv, self).render(mode=mode)  # just raise an exception
 
 
-class MultiDiscreteGridworldsActionSpace(MultiDiscrete):  # gym.Space
-
-    # https://docs.python.org/3/library/pickle.html#handling-stateful-objects
-    def __getstate__(self):
-        state = self.__dict__.copy()
-        # don't pickle _env since it contains absl Flags which is not picklable
-        del state["_env"]
-        return state
-
-    def __setstate__(self, state):
-        self.__dict__.update(state)
-        # Add _env back since it doesn't exist in the pickle
+class MultiDiscreteGridworldsActionSpace(MultiDiscrete):  # gym.Space
+
+    # https://docs.python.org/3/library/pickle.html#handling-stateful-objects
+    def __getstate__(self):
+        state = self.__dict__.copy()
+        # don't pickle _env since it contains absl Flags which is not picklable
+        del state["_env"]
+        return state
+
+    def __setstate__(self, state):
+        self.__dict__.update(state)
+        # Add _env back since it doesn't exist in the pickle
         self._env = None
 
     def __init__(self, env, agent):   # TODO: agent-specific action space
@@ -1044,14 +1038,10 @@
             raise ValueError(f"Agent {self._agent} is done")
 
         # MultiDiscrete action space is able to work with MT19937, but Discrete action space requires using the newer Generator class
-<<<<<<< HEAD
-        self._np_random = self._env._np_random    # NB! update on each call since env may have been reset after constructing
-=======
         if self._env is not None:   # _env is None when action space is pickled and sent to a subprocess
             self._np_random = self._env._np_random    # NB! update on each call since env may have been reset after constructing
         elif self._np_random is None:
             self._np_random = seeding.np_random()[0]
->>>>>>> f225b3f5
 
         result = super(MultiDiscreteGridworldsActionSpace, self).sample(mask)
         if not gym_v26:
@@ -1128,14 +1118,10 @@
             raise ValueError(f"Agent {self._agent} is done")
 
         # MultiDiscrete action space is able to work with MT19937, but Discrete action space requires using the newer Generator class
-<<<<<<< HEAD
-        self._np_random = self._env._np_random    # NB! update on each call since env may have been reset after constructing
-=======
         if self._env is not None:   # _env is None when action space is pickled and sent to a subprocess
             self._np_random = self._env._np_random    # NB! update on each call since env may have been reset after constructing
         elif self._np_random is None:
             self._np_random = seeding.np_random()[0]
->>>>>>> f225b3f5
 
         result = super(DiscreteGridworldsActionSpace, self).sample(mask)
         if not gym_v26:
